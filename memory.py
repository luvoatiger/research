--- conflicted
+++ resolved
@@ -1,952 +1,20 @@
-"""
-메모리 효과를 고려한 Lorenz 96 모델 구현
-- LSTM 기반 메모리 네트워크
-- 과거 10개 시점을 활용한 동역학 예측
-"""
+import os
+import sys
+import time
+import random
+import torch
 
-import os
-import torch
 import numpy as np
-import matplotlib.pyplot as plt
-
-from numba import jit, njit
-from functools import partial
-from tqdm import tqdm
-
-
-# =============================================================================
-# CNN-LSTM 메모리 네트워크 클래스
-# =============================================================================
-import torch
-import torch.nn as nn
-
-class CNNLSTMMemoryNetwork(nn.Module):
-    def __init__(self, input_dim, hidden_dim=64, output_dim=8, num_layers=1, dropout=0.3):
-        super(CNNLSTMMemoryNetwork, self).__init__()
-
-        self.input_dim = input_dim
-        self.hidden_dim = hidden_dim
-        self.output_dim = output_dim
-        self.num_layers = num_layers
-
-        # CNN 레이어 (시간적 특징 추출)
-        self.conv_layers = nn.Sequential(
-            # 첫 번째 CNN 레이어
-            nn.Conv1d(input_dim, hidden_dim//2, kernel_size=3, padding=1),
-            nn.BatchNorm1d(hidden_dim//2),
-            nn.LeakyReLU(),
-            nn.Dropout(dropout/2),
-            
-            # 두 번째 CNN 레이어
-            nn.Conv1d(hidden_dim//2, hidden_dim, kernel_size=3, padding=1),
-            nn.BatchNorm1d(hidden_dim),
-            nn.LeakyReLU(),
-            nn.Dropout(dropout/2)
-        )
-
-        # LSTM
-        self.lstm = nn.LSTM(
-            input_size=hidden_dim,
-            hidden_size=hidden_dim,
-            num_layers=num_layers,
-            batch_first=True,
-            dropout=dropout if num_layers > 1 else 0,
-            bidirectional=False  # 인과성 유지
-        )
-
-        # 특징 정규화
-        self.feature_norm = nn.LayerNorm(hidden_dim)
-
-        # 출력 레이어 (잔차 연결 포함)
-        self.output_layers = nn.Sequential(
-            nn.Linear(hidden_dim + input_dim, hidden_dim//2),  # 잔차 연결을 위해 input_dim 추가
-            nn.LeakyReLU(),
-            nn.Dropout(dropout),
-            nn.Linear(hidden_dim//2, output_dim),
-            nn.Tanh()
-        )
-
-        # 출력 스케일 학습 파라미터
-        self.output_scale = nn.Parameter(torch.tensor(0.5))
-
-        # 가중치 초기화
-        self.reset_parameters()
-
-    def reset_parameters(self):
-        for name, param in self.named_parameters():
-            if 'weight' in name:
-                if len(param.shape) > 1:
-                    # CNN과 Linear 레이어용 초기화
-                    nn.init.kaiming_normal_(param, nonlinearity='leaky_relu')
-                else:
-                    # 1D 가중치 초기화
-                    nn.init.uniform_(param, -0.1, 0.1)
-            elif 'bias' in name:
-                nn.init.zeros_(param)
-
-    def forward(self, x):
-        """
-        Args:
-            x: Tensor of shape [batch_size, seq_len, input_dim]
-        Returns:
-            Tensor of shape [batch_size, output_dim]
-        """
-        batch_size, seq_len, _ = x.shape
-        
-        # CNN 입력을 위한 형태 변환 [batch, input_dim, seq_len]
-        x_conv = x.transpose(1, 2)
-        
-        # CNN 특징 추출
-        conv_features = self.conv_layers(x_conv)
-        
-        # LSTM 입력을 위한 형태 변환 [batch, seq_len, hidden_dim]
-        lstm_in = conv_features.transpose(1, 2)
-        
-        # LSTM 처리
-        lstm_out, _ = self.lstm(lstm_in)
-        
-        # 마지막 시점 출력
-        last_output = lstm_out[:, -1, :]
-        
-        # 정규화
-        normed = self.feature_norm(last_output)
-        
-        # 잔차 연결을 위한 마지막 입력 상태
-        last_input = x[:, -1, :]
-        
-        # 출력 레이어 (잔차 연결 포함)
-        combined = torch.cat([normed, last_input], dim=1)
-        output = self.output_layers(combined)
-        output = output * self.output_scale
-
-        return output
-
-<<<<<<< HEAD
-=======
-
-def stepper_2(Xt, model, F, sigma_X, mu_X, dt):
-    """
-    Xt: (batch_size, 2*n_hist+2, K)
-    model: LSTMMemoryNetwork 인스턴스
-    F: float
-    sigma_X: (K,)
-    mu_X: (K,)
-    dt: float
-    F: float
-
-    RK4 방법으로 DDE를 적분하여 현재 시점의 state X를 계산
-    """
-    past_X2 = Xt[:,-6,:]   #Xt의 각 batch에서 마지막 6번째 시점의 값
-    past_X = Xt[:,-4,:]    #Xt의 각 batch에서 마지막 4번째 시점의 값
-    current_X = Xt[:,-2,:] #Xt의 각 batch에서 마지막 2번째 시점의 값
-
-    Xdot1 = L96_2t_xdot_2(current_X, past_X, past_X2, model, F, sigma_X, mu_X)
-    Xdot2 = L96_2t_xdot_2(current_X + 0.5 * dt * Xdot1, past_X, past_X2, model, F, sigma_X, mu_X)
-    Xdot3 = L96_2t_xdot_2(current_X + 0.5 * dt * Xdot2, past_X, past_X2, model, F, sigma_X, mu_X)
-    Xdot4 = L96_2t_xdot_2(current_X + dt * Xdot3, past_X, past_X2, model, F, sigma_X, mu_X)
-
-    X_future = Xt[:,-2,:] + (dt / 6.0) * ((Xdot1 + Xdot4) + 2.0 * (Xdot2 + Xdot3))
-
-    return X_future
-
-def L96_2t_xdot_2(Xt, Xth1, Xth2, model, F, sigma_X, mu_X):
-    """
-    Xt: (batch_size, K) - PyTorch tensor
-    Xth1: (batch_size, K) - PyTorch tensor
-    Xth2: (batch_size, K) - PyTorch tensor
-    """    
-    # Lorenz 96 시스템의 기본 항
-    Xdot = torch.roll(Xt, 1, dims=1) * (torch.roll(Xt, -1, dims=1) - torch.roll(Xt, 2, dims=1)) - Xt + F + forward_pass_2(Xt, Xth1, Xth2, model, sigma_X, mu_X)
-    
-    
-    return Xdot
-
-def forward_pass_2(Xt, Xth1, Xth2, model, sigma_X, mu_X):
-    """
-    LSTM을 사용한 forward pass 함수
-    시계열 데이터를 과거→현재 순서로 구성하고
-    정규화/역정규화 수행
-    """
-    Xt = Xt.float()
-    Xth1 = Xth1.float()
-    Xth2 = Xth2.float()
-    
-    # 정규화
-    Xt_norm = (Xt - mu_X) / sigma_X
-    Xth1_norm = (Xth1 - mu_X) / sigma_X
-    Xth2_norm = (Xth2 - mu_X) / sigma_X
-    
-    # LSTM 입력을 위한 시퀀스 구성
-    sequence = torch.stack([Xth2_norm, Xth1_norm, Xt_norm], dim=1)
-    
-    # LSTM forward pass
-    output = model(sequence)
-    
-    # 역정규화
-    output = output * sigma_X + mu_X
-    
-    return output
-
-
-def forward_pass_10(Xt, Xth1, Xth2, Xth3, Xth4, Xth5, Xth6, Xth7, Xth8, Xth9, Xth10, model, sigma_X, mu_X):
-    """
-    LSTM을 사용한 forward pass 함수 (10개의 과거 시점 사용)
-    시계열 데이터를 과거→현재 순서로 구성하고
-    정규화/역정규화 수행
-    """
-    # float32로 변환
-    Xt = Xt.float()
-    Xth1 = Xth1.float()
-    Xth2 = Xth2.float()
-    Xth3 = Xth3.float()
-    Xth4 = Xth4.float()
-    Xth5 = Xth5.float()
-    Xth6 = Xth6.float()
-    Xth7 = Xth7.float()
-    Xth8 = Xth8.float()
-    Xth9 = Xth9.float()
-    Xth10 = Xth10.float()
-    
-    # 정규화
-    Xt_norm = (Xt - mu_X) / sigma_X
-    Xth1_norm = (Xth1 - mu_X) / sigma_X
-    Xth2_norm = (Xth2 - mu_X) / sigma_X
-    Xth3_norm = (Xth3 - mu_X) / sigma_X
-    Xth4_norm = (Xth4 - mu_X) / sigma_X
-    Xth5_norm = (Xth5 - mu_X) / sigma_X
-    Xth6_norm = (Xth6 - mu_X) / sigma_X
-    Xth7_norm = (Xth7 - mu_X) / sigma_X
-    Xth8_norm = (Xth8 - mu_X) / sigma_X
-    Xth9_norm = (Xth9 - mu_X) / sigma_X
-    Xth10_norm = (Xth10 - mu_X) / sigma_X
-    
-    # LSTM 입력을 위한 시퀀스 구성 (과거→현재 순서)
-    sequence = torch.stack([
-        Xth10_norm, Xth9_norm, Xth8_norm, Xth7_norm, Xth6_norm,
-        Xth5_norm, Xth4_norm, Xth3_norm, Xth2_norm, Xth1_norm,
-        Xt_norm
-    ], dim=1)
-    
-    # LSTM forward pass
-    output = model(sequence)
-    
-    # 역정규화
-    output = output * sigma_X + mu_X
-    
-    return output
-
-
-def L96_2t_xdot_10(Xt, Xth1, Xth2, Xth3, Xth4, Xth5, Xth6, Xth7, Xth8, Xth9, Xth10, model, F, sigma_X, mu_X):
-    """
-    LSTM 모델을 사용한 Lorenz 96 시스템의 시간 미분 계산 (10개 과거 시점 사용)
-    """
-    # Lorenz 96 시스템의 기본 항
-    if isinstance(Xt, np.ndarray):
-        Xt = torch.from_numpy(Xt.astype(np.float32))
-    
-    Xdot = torch.roll(Xt, 1, dims=1) * (torch.roll(Xt, -1, dims=1) - torch.roll(Xt, 2, dims=1)) - Xt + F
-    
-    # Memory term 추가
-    memory_term = forward_pass_10(
-        Xt, Xth1, Xth2, Xth3, Xth4, Xth5, Xth6, Xth7, Xth8, Xth9, Xth10,
-        model, sigma_X, mu_X
-    )
-    
-    # 텐서 덧셈
-    Xdot = Xdot + memory_term
-    
-    return Xdot  # numpy로 변환하지 않고 tensor 반환
-
-
-def stepper_10(Xt, model, F, sigma_X, mu_X, dt):
-    """
-    Xt: (batch_size, 2*n_hist+2, K)
-    model: LSTMMemoryNetwork 인스턴스
-    F: float
-    sigma_X: (K,)
-    mu_X: (K,)
-    dt: float
-
-    RK4 방법으로 DDE를 적분하여 현재 시점의 state X를 계산
-    """
-    # 과거 상태 추출
-    past_X10 = Xt[:,-22,:]  # t-10 시점
-    past_X9 = Xt[:,-20,:]   # t-9 시점
-    past_X8 = Xt[:,-18,:]   # t-8 시점
-    past_X7 = Xt[:,-16,:]   # t-7 시점
-    past_X6 = Xt[:,-14,:]   # t-6 시점
-    past_X5 = Xt[:,-12,:]   # t-5 시점
-    past_X4 = Xt[:,-10,:]   # t-4 시점
-    past_X3 = Xt[:,-8,:]    # t-3 시점
-    past_X2 = Xt[:,-6,:]    # t-2 시점
-    past_X1 = Xt[:,-4,:]    # t-1 시점
-    current_X = Xt[:,-2,:]  # 현재 시점
-
-    # RK4 방법
-    Xdot1 = L96_2t_xdot_10(current_X, past_X1, past_X2, past_X3, past_X4, past_X5,
-                           past_X6, past_X7, past_X8, past_X9, past_X10,
-                           model, F, sigma_X, mu_X)
-    
-    Xdot2 = L96_2t_xdot_10(current_X + 0.5 * dt * Xdot1,
-                           past_X1, past_X2, past_X3, past_X4, past_X5,
-                           past_X6, past_X7, past_X8, past_X9, past_X10,
-                           model, F, sigma_X, mu_X)
-    
-    Xdot3 = L96_2t_xdot_10(current_X + 0.5 * dt * Xdot2,
-                           past_X1, past_X2, past_X3, past_X4, past_X5,
-                           past_X6, past_X7, past_X8, past_X9, past_X10,
-                           model, F, sigma_X, mu_X)
-    
-    Xdot4 = L96_2t_xdot_10(current_X + dt * Xdot3,
-                           current_X, past_X1, past_X2, past_X3, past_X4,
-                           past_X5, past_X6, past_X7, past_X8, past_X9,
-                           model, F, sigma_X, mu_X)
-
-    # 최종 상태 계산
-    X_future = current_X + (dt / 6.0) * ((Xdot1 + Xdot4) + 2.0 * (Xdot2 + Xdot3))
-    
-    return X_future
-
-# =============================================================================
-# 평가 및 외삽용 함수
-# =============================================================================
-def evaluate_forward_pass_2(Xt, Xth1, Xth2, model, sigma_X, mu_X):
-    """
-    LSTM을 사용한 forward pass 평가 함수
-        
-        Args:
-        Xt (torch.Tensor/np.ndarray): 현재 시점의 상태
-        Xth1 (torch.Tensor/np.ndarray): t-1 시점의 상태
-        Xth2 (torch.Tensor/np.ndarray): t-2 시점의 상태
-        model (LSTMMemoryNetwork): 학습된 LSTM 모델
-        sigma_X (torch.Tensor/np.ndarray): 정규화를 위한 표준편차
-        mu_X (torch.Tensor/np.ndarray): 정규화를 위한 평균
-
-        Returns:
-        torch.Tensor: 모델 예측값 (역정규화된 상태)
-    """
-    # numpy 입력을 tensor로 변환
-    if isinstance(Xt, np.ndarray):
-        Xt = torch.from_numpy(Xt.astype(np.float32))
-        Xth1 = torch.from_numpy(Xth1.astype(np.float32))
-        Xth2 = torch.from_numpy(Xth2.astype(np.float32))
-        
-    if isinstance(sigma_X, np.ndarray):
-        sigma_X = torch.from_numpy(sigma_X.astype(np.float32))
-        mu_X = torch.from_numpy(mu_X.astype(np.float32))
-    
-    # 평가 모드로 설정
-    model.eval()
-    
-    with torch.no_grad():
-        # 정규화
-        H = (Xt - mu_X) / sigma_X
-        Hh1 = (Xth1 - mu_X) / sigma_X
-        Hh2 = (Xth2 - mu_X) / sigma_X
-        
-        # LSTM 입력을 위한 시퀀스 구성 (과거→현재 순서)
-        sequence = torch.stack([Hh2, Hh1, H], dim=1)
-        
-        # LSTM forward pass
-        output = model(sequence)
-        
-        # 역정규화
-        output = output * sigma_X + mu_X
-        
-    return output
-
-
-
-def evaluate_L96_2t_xdot_2(Xt, Xth1, Xth2, model, F, sigma_X, mu_X):    
-    """
-    LSTM 모델을 사용한 Lorenz 96 시스템의 시간 미분 계산
-    """
-    if isinstance(Xt, np.ndarray):
-        Xt = torch.from_numpy(Xt.astype(np.float32))
-        Xth1 = torch.from_numpy(Xth1.astype(np.float32))
-        Xth2 = torch.from_numpy(Xth2.astype(np.float32))
-    
-    # Lorenz 96 시스템의 기본 항
-    Xdot = torch.roll(Xt, 1, dims=1) * (torch.roll(Xt, -1, dims=1) - torch.roll(Xt, 2, dims=1)) - Xt + F
-    
-    # Memory term 추가
-    memory_term = evaluate_forward_pass_2(Xt, Xth1, Xth2, model, sigma_X, mu_X)
-    
-    # 텐서 덧셈
-    Xdot = Xdot + memory_term
-    
-    return Xdot  # numpy로 변환하지 않고 tensor 반환
-
-def integrate_L96_2t_with_NN_2(X0, si, nt, model, F, sigma_X, mu_X, t0=0, dt=0.001):
-    xhist = []
-    X = torch.from_numpy(X0.copy().astype(np.float32))  # 초기부터 tensor로 변환
-    xhist.append(X[0,:])
-    for i in range(X.shape[0]-1):
-        xhist.append(X[i+1,:])
-    
-    ns = 1
-    for n in range(nt):
-        if n%50 == 0:
-            print(n,nt)
-        for s in range(ns):
-            # 현재 상태를 tensor로 유지
-            x_current = xhist[-2][None,:]
-            
-            # RK4 update of X (모든 연산을 tensor로 수행)
-            Xdot1 = evaluate_L96_2t_xdot_2(
-                x_current, 
-                xhist[-4][None,:], 
-                xhist[-6][None,:], 
-                model, F, sigma_X, mu_X)
-            
-            Xdot2 = evaluate_L96_2t_xdot_2(
-                x_current + 0.5 * dt * Xdot1, 
-                xhist[-3][None,:], 
-                xhist[-5][None,:],
-                model, F, sigma_X, mu_X)
-            
-            Xdot3 = evaluate_L96_2t_xdot_2(
-                x_current + 0.5 * dt * Xdot2,
-                xhist[-3][None,:], 
-                xhist[-5][None,:],
-                model, F, sigma_X, mu_X)
-            
-            Xdot4 = evaluate_L96_2t_xdot_2(
-                x_current + dt * Xdot3,
-                xhist[-2][None,:], 
-                xhist[-4][None,:],
-                model, F, sigma_X, mu_X)
-            
-            # 모든 연산을 tensor로 수행
-            X = x_current + (dt / 6.0) * ((Xdot1 + Xdot4) + 2.0 * (Xdot2 + Xdot3))
-            
-        xhist.append(X[0,:])
-    
-    # 마지막에 numpy로 변환하여 반환
-    return torch.stack(xhist).detach().numpy()
-
-
-
-def evaluate_forward_pass_10(Xt, Xth1, Xth2, Xth3, Xth4, Xth5, Xth6, Xth7, Xth8, Xth9, Xth10, model, sigma_X, mu_X):
-    """
-    LSTM을 사용한 forward pass 평가 함수 (10개의 과거 시점 사용)
-    
-    Args:
-        Xt, Xth1~Xth10 (torch.Tensor/np.ndarray): 현재 및 과거 10개 시점의 상태
-        model (LSTMMemoryNetwork): 학습된 LSTM 모델
-        sigma_X (torch.Tensor/np.ndarray): 정규화를 위한 표준편차
-        mu_X (torch.Tensor/np.ndarray): 정규화를 위한 평균
-    
-    Returns:
-        torch.Tensor: 모델 예측값 (역정규화된 상태)
-    """
-    # numpy 입력을 tensor로 변환
-    if isinstance(Xt, np.ndarray):
-        Xt = torch.from_numpy(Xt.astype(np.float32))
-        Xth1 = torch.from_numpy(Xth1.astype(np.float32))
-        Xth2 = torch.from_numpy(Xth2.astype(np.float32))
-        Xth3 = torch.from_numpy(Xth3.astype(np.float32))
-        Xth4 = torch.from_numpy(Xth4.astype(np.float32))
-        Xth5 = torch.from_numpy(Xth5.astype(np.float32))
-        Xth6 = torch.from_numpy(Xth6.astype(np.float32))
-        Xth7 = torch.from_numpy(Xth7.astype(np.float32))
-        Xth8 = torch.from_numpy(Xth8.astype(np.float32))
-        Xth9 = torch.from_numpy(Xth9.astype(np.float32))
-        Xth10 = torch.from_numpy(Xth10.astype(np.float32))
-        
-    if isinstance(sigma_X, np.ndarray):
-        sigma_X = torch.from_numpy(sigma_X.astype(np.float32))
-        mu_X = torch.from_numpy(mu_X.astype(np.float32))
-    
-    # 평가 모드로 설정
-    model.eval()
-    
-    with torch.no_grad():
-        # 정규화
-        H = (Xt - mu_X) / sigma_X
-        Hh1 = (Xth1 - mu_X) / sigma_X
-        Hh2 = (Xth2 - mu_X) / sigma_X
-        Hh3 = (Xth3 - mu_X) / sigma_X
-        Hh4 = (Xth4 - mu_X) / sigma_X
-        Hh5 = (Xth5 - mu_X) / sigma_X
-        Hh6 = (Xth6 - mu_X) / sigma_X
-        Hh7 = (Xth7 - mu_X) / sigma_X
-        Hh8 = (Xth8 - mu_X) / sigma_X
-        Hh9 = (Xth9 - mu_X) / sigma_X
-        Hh10 = (Xth10 - mu_X) / sigma_X
-        
-        # LSTM 입력을 위한 시퀀스 구성 (과거→현재 순서)
-        sequence = torch.stack([
-            Hh10, Hh9, Hh8, Hh7, Hh6,
-            Hh5, Hh4, Hh3, Hh2, Hh1,
-            H
-        ], dim=1)
-        
-        # LSTM forward pass
-        output = model(sequence)
-        
-        # 역정규화
-        output = output * sigma_X + mu_X
-        
-    return output
-
-
-
-def evaluate_L96_2t_xdot_10(Xt, Xth1, Xth2, Xth3, Xth4, Xth5, Xth6, Xth7, Xth8, Xth9, Xth10, model, sigma_X, mu_X, F):    
-    """
-    LSTM 모델을 사용한 Lorenz 96 시스템의 시간 미분 계산 (10개 과거 시점 사용)
-    """
-    # numpy 입력을 float32 tensor로 변환
-    if isinstance(Xt, np.ndarray):
-        Xt = torch.from_numpy(Xt.astype(np.float32))
-    
-    # Lorenz 96 시스템의 기본 항
-    Xdot = torch.roll(Xt, 1, dims=1) * (torch.roll(Xt, -1, dims=1) - torch.roll(Xt, 2, dims=1)) - Xt + F
-    
-    # Memory term 추가
-    memory_term = evaluate_forward_pass_10(
-        Xt, Xth1, Xth2, Xth3, Xth4, Xth5, Xth6, Xth7, Xth8, Xth9, Xth10,
-        model, sigma_X, mu_X
-    )
-    
-    # 텐서 덧셈
-    Xdot = Xdot + memory_term
-    
-    return Xdot
-
-def integrate_L96_2t_with_NN_10(X0, si, nt, model, F, sigma_X, mu_X, t0=0, dt=0.001):
-    """
-    10개의 과거 시점을 사용하는 LSTM 모델을 이용한 Lorenz 96 시스템 적분
-    """
-    xhist = []
-    X = torch.from_numpy(X0.copy().astype(np.float32))  # 초기부터 tensor로 변환
-    xhist.append(X[0,:])
-    for i in range(X.shape[0]-1):
-        xhist.append(X[i+1,:])
-    
-    ns = 1
-    for n in range(nt):
-        if n%50 == 0:
-            print(n,nt)
-        for s in range(ns):
-            # RK4 update of X
-            Xdot1 = evaluate_L96_2t_xdot_10(
-                xhist[-2][None,:], xhist[-4][None,:], xhist[-6][None,:], xhist[-8][None,:], xhist[-10][None,:],
-                xhist[-12][None,:], xhist[-14][None,:], xhist[-16][None,:], xhist[-18][None,:], xhist[-20][None,:],
-                xhist[-22][None,:], model, sigma_X, mu_X, F
-            )
-            
-            Xdot2 = evaluate_L96_2t_xdot_10(
-                xhist[-2][None,:] + 0.5 * dt * Xdot1, xhist[-3][None,:], xhist[-5][None,:], xhist[-7][None,:],
-                xhist[-9][None,:], xhist[-11][None,:], xhist[-13][None,:], xhist[-15][None,:], xhist[-17][None,:],
-                xhist[-19][None,:], xhist[-21][None,:], model, sigma_X, mu_X, F
-            )
-            
-            Xdot3 = evaluate_L96_2t_xdot_10(
-                xhist[-2][None,:] + 0.5 * dt * Xdot2, xhist[-3][None,:], xhist[-5][None,:], xhist[-7][None,:],
-                xhist[-9][None,:], xhist[-11][None,:], xhist[-13][None,:], xhist[-15][None,:], xhist[-17][None,:],
-                xhist[-19][None,:], xhist[-21][None,:], model, sigma_X, mu_X, F
-            )
-            
-            Xdot4 = evaluate_L96_2t_xdot_10(
-                xhist[-2][None,:] + dt * Xdot3, xhist[-2][None,:], xhist[-4][None,:], xhist[-6][None,:],
-                xhist[-8][None,:], xhist[-10][None,:], xhist[-12][None,:], xhist[-14][None,:], xhist[-16][None,:],
-                xhist[-18][None,:], xhist[-20][None,:], model, sigma_X, mu_X, F
-            )
-            
-            X = xhist[-2][None,:] + (dt / 6.0) * ((Xdot1 + Xdot4) + 2.0 * (Xdot2 + Xdot3))
-            
-        xhist.append(X[0,:])
-    
-    # 마지막에 numpy로 변환하여 반환
-    return torch.stack(xhist).detach().numpy()
-
-
-# =============================================================================
-# 데이터 생성용 시간 적분 함수
-# =============================================================================
-@jit
-def L96_2t_xdot_ydot(X, Y, F, h, b, c):
-    JK, K = len(Y), len(X)
-    J = JK // K
-    assert JK == J * K, "X and Y have incompatible shapes"
-    Xdot = np.zeros(K)
-    hcb = (h * c) / b
-    Ysummed = Y.reshape((K, J)).sum(axis=-1)
-    Xdot = np.roll(X, 1) * (np.roll(X, -1) - np.roll(X, 2)) - X + F - hcb * Ysummed
-    Ydot = (
-        -c * b * np.roll(Y, -1) * (np.roll(Y, -2) - np.roll(Y, 1))
-        - c * Y
-        + hcb * np.repeat(X, J)
-    )
-    return Xdot, Ydot, -hcb * Ysummed
-
-
-def integrate_L96_2t_with_coupling(X0, Y0, si, nt, F, h, b, c, t0=0, dt=0.001):
-    
-    time, xhist, yhist, xytend_hist = [], [], [], []
-    time.append(t0)
-    
-    X, Y = X0.copy(), Y0.copy()
-    xhist.append(X)
-    yhist.append(Y)
-    if si < dt:
-        dt, ns = si, 1
-    else:
-        ns = int(si / dt + 0.5)
-        assert (
-            abs(ns * dt - si) < 1e-14
-        ), "si is not an integer multiple of dt: si=%f dt=%f ns=%i" % (si, dt, ns)
-    for n in range(nt):
-        if n%500 == 0:
-            print(n,nt)
-        for s in range(ns):
-            # RK4 update of X,Y
-            Xdot1, Ydot1, XYtend = L96_2t_xdot_ydot(X, Y, F, h, b, c)
-            Xdot2, Ydot2, _ = L96_2t_xdot_ydot(
-                X + 0.5 * dt * Xdot1, Y + 0.5 * dt * Ydot1, F, h, b, c
-            )
-            Xdot3, Ydot3, _ = L96_2t_xdot_ydot(
-                X + 0.5 * dt * Xdot2, Y + 0.5 * dt * Ydot2, F, h, b, c
-            )
-            Xdot4, Ydot4, _ = L96_2t_xdot_ydot(
-                X + dt * Xdot3, Y + dt * Ydot3, F, h, b, c
-            )
-            X = X + (dt / 6.0) * ((Xdot1 + Xdot4) + 2.0 * (Xdot2 + Xdot3))
-            Y = Y + (dt / 6.0) * ((Ydot1 + Ydot4) + 2.0 * (Ydot2 + Ydot3))
-
-        xhist.append(X)
-        yhist.append(Y)
-        time.append(t0 + si * (n + 1))
-        xytend_hist.append(XYtend)
-
-    return np.array(xhist), np.array(yhist), np.array(time), np.array(xytend_hist)
-
-
-def s(k, K):
-    """A non-dimension coordinate from -1..+1 corresponding to k=0..K"""
-    return 2*k/K - 1
->>>>>>> c9104525
+import pandas as pd
 
 
 if __name__ == "__main__":
-    print("메모리 효과를 고려한 Lorenz 96 모델")
-<<<<<<< HEAD
+    print("Hello, World!")
+
+        # 데이터 로드
     data_list = []
     for i in range(1, 301):
         X_data = np.load(os.path.join(os.getcwd(), "simulated_data", f"X_batch_{i}.npy"))
         Y_data = np.load(os.path.join(os.getcwd(), "simulated_data", f"Y_batch_{i}.npy"))
         C_data = np.load(os.path.join(os.getcwd(), "simulated_data", f"C_batch_{i}.npy"))
-        data_list.append([X_data, Y_data, C_data])
-=======
-    
-    # 과거 시점 개수 선택 (2 또는 10)
-    use_memory_points = 10  # 여기서 2나 10으로 설정
-    
-    fold = os.path.join(os.getcwd(), f'memory_models_v2_{use_memory_points}points')  # 폴더명에 시점 수 추가
-    os.makedirs(fold, exist_ok=True)
-    model_save_path = os.path.join(fold, 'lstm_model.pth')
-
-    # 시스템 파라미터 설정
-    K = 8  # Number of globa-scale variables X
-    J = 32  # Number of local-scale Y variables per single global-scale X variable
-    F = 15.0  # Forcing
-    b = 10.0  # ratio of amplitudes
-    c = 10.0  # time-scale ratio
-    h = 1.0  # Coupling coefficient
-        
-    # 평가 파라미터 설정
-    nt_pre = 20000  # Number of time steps for model spinup
-    nt = 20000  # Number of time steps
-    si = 0.005  # Sampling time interval
-    dt = 0.005  # Time step
-    dt = dt*2
-    si = si*2
-    
-    noise = 0.03
-
-    # Initial conditions
-    k = np.arange(K)
-    j = np.arange(J * K)
-    Xinit = s(k, K) * (s(k, K) - 1) * (s(k, K) + 1)
-    Yinit = 0 * s(j, J * K) * (s(j, J * K) - 1) * (s(j, J * K) + 1)
-    
-    # Solving true model
-    X, Y, t2, _ = integrate_L96_2t_with_coupling(Xinit, Yinit, si, nt_pre+nt, F, h, b, c, dt=dt)
-    X = X[nt_pre:,:]
-    Y = Y[nt_pre:,:]
-
-    # Sub-sampling (tmeporal sparsity)
-    X_train = X[::2,:]
-
-    # First training routine where we target state at the next time-step
-    if use_memory_points == 2:
-        n_hist = 2  # 2개의 과거 시점
-    else:
-        n_hist = 10  # 10개의 과거 시점
-    n_fut = 1
-    # Corrupting data with noise(PASS)
-    np.save(os.path.join(fold, 'X_train.npy'), X_train)
-
-    Xt = []
-    for i in range(2*n_hist+1+1):
-        Xt.append(X_train[i:-2*n_hist-2+i-n_fut+1,:])
-    Xt = np.transpose(np.array(Xt), (1, 0, 2)) # nt-2*n_hist-1 x 2*n_hist+2 x K
-    Xtpdt = X_train[2*n_hist+2+n_fut-1:,:] # nt-2*n_hist-1 x K
-    Ndata = Xt.shape[0]
-        
-    mu_X = np.mean(X_train, axis=0)
-    sigma_X = np.std(X_train, axis=0) + 1e-6  # 안정성 보장용 epsilon
-    # 학습 데이터 준비 (float32로 변경)
-    Xt = torch.from_numpy(Xt).float()
-    Xtpdt = torch.from_numpy(Xtpdt).float()
-    sigma_X = torch.from_numpy(sigma_X).float()
-    mu_X = torch.from_numpy(mu_X).float()
-    
-    # LSTM 모델 초기화를 float32로 변경
-    model = CNNLSTMMemoryNetwork(
-        input_dim=8,      # Lorenz 96의 K값
-        hidden_dim=256,   # 은닉 차원
-        output_dim=8,     # 출력 차원 (K와 동일)
-        num_layers=2,     # LSTM 층 수
-        dropout=0.3      # 드롭아웃 비율
-    )
-    
-    # 옵티마이저 설정
-    optimizer = torch.optim.Adam(model.parameters(), lr=1e-3)
-    criterion = torch.nn.MSELoss()    
-    
-    # 학습 파라미터 수정
-    n_epochs = 100  # 에폭 수 증가
-    batch_size = 512
-        
-    # 학습 루프
-    model.train()
-    losses = []
-    for epoch in tqdm(range(n_epochs)):
-        epoch_loss = 0
-        batch_count = 0
-        
-        for i in range(0, len(Xt), batch_size):
-            batch_Xt = Xt[i:i+batch_size]
-            batch_y = Xtpdt[i:i+batch_size]
-            
-            optimizer.zero_grad()
-            if use_memory_points == 2:
-                pred = stepper_2(batch_Xt, model, F, sigma_X, mu_X, dt)
-            else:  # use_memory_points == 10
-                pred = stepper_10(batch_Xt, model, F, sigma_X, mu_X, dt)
-            loss = criterion(pred, batch_y)
-            loss.backward()
-            optimizer.step()
-            
-            epoch_loss += loss.item()
-            batch_count += 1
-                    
-        avg_epoch_loss = epoch_loss / batch_count
-        print(f'Epoch {epoch}, Average Loss: {avg_epoch_loss:.10f}')
-        losses.append(avg_epoch_loss)
-        
-    print(f'Training finished')
-
-    # 손실값 플롯 저장
-    plt.figure(figsize=(10, 6))
-    plt.plot(range(n_epochs), losses, 'b-', label='Training Loss')
-    plt.xlabel('Epoch')
-    plt.ylabel('Loss')
-    plt.title('Training Loss Over Time')
-    plt.legend()
-    plt.grid(True)
-    plt.savefig(os.path.join(fold, 'training_loss.png'))
-    plt.close()
-
-    # 모델 저장
-    model_save_path = os.path.join(fold, 'lstm_model.pth')
-    torch.save({
-        'model_state_dict': model.state_dict(),
-        'optimizer_state_dict': optimizer.state_dict(),
-        'sigma_X': sigma_X,
-        'mu_X': mu_X,
-        'hyperparameters': {
-            'input_dim': K,
-            'hidden_dim': 256,
-            'output_dim': K,
-            'batch_size': batch_size,
-            'learning_rate': 1e-3
-        }
-    }, model_save_path)
-    print(f'모델이 저장되었습니다: {model_save_path}')
-    
-    # Evaluation
-    # 평가를 위한 모델 로드
-    checkpoint = torch.load(model_save_path)
-    eval_model = CNNLSTMMemoryNetwork(
-        input_dim=checkpoint['hyperparameters']['input_dim'],
-        hidden_dim=checkpoint['hyperparameters']['hidden_dim'],
-        output_dim=checkpoint['hyperparameters']['output_dim'],
-        num_layers=2  # 학습 시와 동일하게 2개의 레이어 설정
-    )
-    eval_model.load_state_dict(checkpoint['model_state_dict'])
-    eval_model.eval()
-
-    # Interpolation 평가
-    # 시뮬레이션 시간 스텝 수
-    nt = 1000
-
-    # 시뮬레이션 실행
-    X_int, Y_int, t, _ = integrate_L96_2t_with_coupling(X[0,:], Y[0,:], si/2, 2*nt, F, h, b, c, 0, dt/2)
-    print(X_int.shape, Y_int.shape, t.shape)
-
-    # 2칸씩 건너뛰면서 서브샘플링
-    X_int = X_int[::2,:]
-    Y_int = Y_int[::2,:]
-    t = t[::2]
-    print(X_int.shape, Y_int.shape, t.shape)
-
-    # 2칸씩 건너뛰면서 서브샘플링
-    X_int2dt = X_int[::2,:]
-    Y_int2dt = Y_int[::2,:]
-    t_2dt = t[::2]
-    print(X_int2dt.shape, Y_int2dt.shape, t_2dt.shape)
-
-    # 시간 시프트된 데이터 준비 (t, t-1, t-2 시점의 데이터)
-    if use_memory_points == 2:
-        # 2개 과거 시점용 데이터 준비
-        Xt_dt = X_int2dt[2:,:]
-        Xth1_dt = X_int2dt[1:-1,:]
-        Xth2_dt = X_int2dt[:-2,:]
-        
-        # 모델 출력 계산
-        NN_out = evaluate_forward_pass_2(Xt_dt, Xth1_dt, Xth2_dt, eval_model, sigma_X, mu_X)
-        Xpred_int = integrate_L96_2t_with_NN_2(X_int[0:2*n_hist+2,:], si, nt-2*n_hist-1, eval_model, F, sigma_X, mu_X, 0, 2*dt)
-    else:
-        # 10개 과거 시점용 데이터 준비
-        Xt_dt = X_int2dt[10:,:]
-        Xth1_dt = X_int2dt[9:-1,:]
-        Xth2_dt = X_int2dt[8:-2,:]
-        Xth3_dt = X_int2dt[7:-3,:]
-        Xth4_dt = X_int2dt[6:-4,:]
-        Xth5_dt = X_int2dt[5:-5,:]
-        Xth6_dt = X_int2dt[4:-6,:]
-        Xth7_dt = X_int2dt[3:-7,:]
-        Xth8_dt = X_int2dt[2:-8,:]
-        Xth9_dt = X_int2dt[1:-9,:]
-        Xth10_dt = X_int2dt[:-10,:]
-        
-        # 모델 출력 계산
-        NN_out = evaluate_forward_pass_10(
-            Xt_dt, Xth1_dt, Xth2_dt, Xth3_dt, Xth4_dt, 
-            Xth5_dt, Xth6_dt, Xth7_dt, Xth8_dt, Xth9_dt, 
-            Xth10_dt, eval_model, sigma_X, mu_X
-        )
-        Xpred_int = integrate_L96_2t_with_NN_10(X_int[0:2*n_hist+2,:], si, nt-2*n_hist-1, eval_model, F, sigma_X, mu_X, 0, 2*dt)
-
-    print("NN_out.shape", NN_out.shape)
-    print("Xpred_int.shape", Xpred_int.shape)
-    exact_out_int = []
-    
-    if use_memory_points == 2:
-        start_idx = 2  # 2개의 과거 시점 사용
-    else:  # use_memory_points == 10
-        start_idx = 10  # 10개의 과거 시점 사용
-
-    for ii in range(K):
-        exact_out = - h*c/b*(Y_int2dt[start_idx:,ii*J+0]+Y_int2dt[start_idx:,ii*J+1]+Y_int2dt[start_idx:,ii*J+2]+Y_int2dt[start_idx:,ii*J+3]+
-                             Y_int2dt[start_idx:,ii*J+4]+Y_int2dt[start_idx:,ii*J+5]+Y_int2dt[start_idx:,ii*J+6]+Y_int2dt[start_idx:,ii*J+7]+
-                             Y_int2dt[start_idx:,ii*J+8]+Y_int2dt[start_idx:,ii*J+9]+Y_int2dt[start_idx:,ii*J+10]+Y_int2dt[start_idx:,ii*J+11]+
-                             Y_int2dt[start_idx:,ii*J+12]+Y_int2dt[start_idx:,ii*J+13]+Y_int2dt[start_idx:,ii*J+14]+Y_int2dt[start_idx:,ii*J+15]+
-                             Y_int2dt[start_idx:,ii*J+16]+Y_int2dt[start_idx:,ii*J+17]+Y_int2dt[start_idx:,ii*J+18]+Y_int2dt[start_idx:,ii*J+19]+
-                             Y_int2dt[start_idx:,ii*J+20]+Y_int2dt[start_idx:,ii*J+21]+Y_int2dt[start_idx:,ii*J+22]+Y_int2dt[start_idx:,ii*J+23]+
-                             Y_int2dt[start_idx:,ii*J+24]+Y_int2dt[start_idx:,ii*J+25]+Y_int2dt[start_idx:,ii*J+26]+Y_int2dt[start_idx:,ii*J+27]+
-                             Y_int2dt[start_idx:,ii*J+28]+Y_int2dt[start_idx:,ii*J+29]+Y_int2dt[start_idx:,ii*J+30]+Y_int2dt[start_idx:,ii*J+31])   
-        exact_out_int.append(exact_out)
-
-    exact_out_int = np.array(exact_out_int)
-    print("exact_out_int.shape", exact_out_int.shape)
-
-    ####### Extrap ######
-    Xpred_init = X[-2-2*n_hist:,:]
-    
-    X_ext, Y_ext, t_ext, _ = integrate_L96_2t_with_coupling(X[-1,:], Y[-1,:], si/2, 2*nt, F, h, b, c, 0, dt/2)
-    X_ext = X_ext[::2,:]
-    Y_ext = Y_ext[::2,:]
-    t_ext = t_ext[::2]
-    
-    X_ext2dt = X_ext[::2,:]
-    Y_ext2dt = Y_ext[::2,:]
-    t_2dt_ext = t_ext[::2]
-
-    if use_memory_points == 2:
-        # 2개 과거 시점용 데이터 준비
-        Xt_dt = X_ext2dt[2:,:]
-        Xth1_dt = X_ext2dt[1:-1,:]
-        Xth2_dt = X_ext2dt[:-2,:]
-        
-        # 모델 출력 계산
-        NN_out_ext = evaluate_forward_pass_2(Xt_dt, Xth1_dt, Xth2_dt, eval_model, sigma_X, mu_X)
-        Xpred_ext = integrate_L96_2t_with_NN_2(Xpred_init, si, nt, eval_model, F, sigma_X, mu_X, 0, 2*dt)
-    else:
-        # 10개 과거 시점용 데이터 준비
-        Xt_dt = X_ext2dt[10:,:]
-        Xth1_dt = X_ext2dt[9:-1,:]
-        Xth2_dt = X_ext2dt[8:-2,:]
-        Xth3_dt = X_ext2dt[7:-3,:]
-        Xth4_dt = X_ext2dt[6:-4,:]
-        Xth5_dt = X_ext2dt[5:-5,:]
-        Xth6_dt = X_ext2dt[4:-6,:]
-        Xth7_dt = X_ext2dt[3:-7,:]
-        Xth8_dt = X_ext2dt[2:-8,:]
-        Xth9_dt = X_ext2dt[1:-9,:]
-        Xth10_dt = X_ext2dt[:-10,:]
-        
-        # 모델 출력 계산
-        NN_out_ext = evaluate_forward_pass_10(
-            Xt_dt, Xth1_dt, Xth2_dt, Xth3_dt, Xth4_dt, 
-            Xth5_dt, Xth6_dt, Xth7_dt, Xth8_dt, Xth9_dt, 
-            Xth10_dt, eval_model, sigma_X, mu_X
-        )
-        Xpred_ext = integrate_L96_2t_with_NN_10(Xpred_init, si, nt, eval_model, F, sigma_X, mu_X, 0, 2*dt)
-
-    print("NN_out_ext.shape", NN_out_ext.shape)
-    Xpred_ext = Xpred_ext[2*n_hist+1:,:]
-    print("Xpred_ext.shape", Xpred_ext.shape)
-    
-    exact_out_ext = []
-    for ii in range(K):
-        exact_out = - h*c/b*(Y_ext2dt[start_idx:,ii*J+0]+Y_ext2dt[start_idx:,ii*J+1]+Y_ext2dt[start_idx:,ii*J+2]+Y_ext2dt[start_idx:,ii*J+3]+
-                             Y_ext2dt[start_idx:,ii*J+4]+Y_ext2dt[start_idx:,ii*J+5]+Y_ext2dt[start_idx:,ii*J+6]+Y_ext2dt[start_idx:,ii*J+7]+
-                             Y_ext2dt[start_idx:,ii*J+8]+Y_ext2dt[start_idx:,ii*J+9]+Y_ext2dt[start_idx:,ii*J+10]+Y_ext2dt[start_idx:,ii*J+11]+
-                             Y_ext2dt[start_idx:,ii*J+12]+Y_ext2dt[start_idx:,ii*J+13]+Y_ext2dt[start_idx:,ii*J+14]+Y_ext2dt[start_idx:,ii*J+15]+
-                             Y_ext2dt[start_idx:,ii*J+16]+Y_ext2dt[start_idx:,ii*J+17]+Y_ext2dt[start_idx:,ii*J+18]+Y_ext2dt[start_idx:,ii*J+19]+
-                             Y_ext2dt[start_idx:,ii*J+20]+Y_ext2dt[start_idx:,ii*J+21]+Y_ext2dt[start_idx:,ii*J+22]+Y_ext2dt[start_idx:,ii*J+23]+
-                             Y_ext2dt[start_idx:,ii*J+24]+Y_ext2dt[start_idx:,ii*J+25]+Y_ext2dt[start_idx:,ii*J+26]+Y_ext2dt[start_idx:,ii*J+27]+
-                             Y_ext2dt[start_idx:,ii*J+28]+Y_ext2dt[start_idx:,ii*J+29]+Y_ext2dt[start_idx:,ii*J+30]+Y_ext2dt[start_idx:,ii*J+31])
-        exact_out_ext.append(exact_out)
-
-    exact_out_ext = np.array(exact_out_ext)
-    print("exact_out_ext.shape", exact_out_ext.shape)
-    err_int_det = np.linalg.norm(X_int-Xpred_int) / np.linalg.norm(X_int)
-    err_int_NN_det = np.linalg.norm(exact_out_int-NN_out.detach().numpy().T) / np.linalg.norm(exact_out_int)
-    print('Relative interpolation norm det: ',err_int_det)
-    print('Relative interpolation norm Closure det: ',err_int_NN_det)
-    
-    err_ext_det = np.linalg.norm(X_ext-Xpred_ext) / np.linalg.norm(X_ext)
-    err_ext_NN_det = np.linalg.norm(exact_out_ext-NN_out_ext.detach().numpy().T) / np.linalg.norm(exact_out_ext)
-    print('Relative extrapolation norm det: ',err_ext_det)
-    print('Relative extrapolation norm Closure det: ',err_ext_NN_det)
-
-    np.save(fold+'/X_pred_int_det', Xpred_int)
-    np.save(fold+'/X_int_det', X_int)
-    np.save(fold+'/NN_int_det', NN_out)
-    np.save(fold+'/exact_out_int_det', exact_out_int)
-    np.save(fold+'/t_det', t)
-    np.save(fold+'/t_2dt_det', t_2dt)
-    
-    np.save(fold+'/X_pred_ext_det', Xpred_ext)
-    np.save(fold+'/X_ext_det', X_ext)
-    np.save(fold+'/NN_ext_det', NN_out_ext)
-    np.save(fold+'/exact_out_ext_det', exact_out_ext)
-    np.save(fold+'/t_ext_det', t_ext)
-    np.save(fold+'/t_2dt_ext_det', t_2dt_ext)
-    
->>>>>>> c9104525
+        data_list.append([X_data, Y_data, C_data])